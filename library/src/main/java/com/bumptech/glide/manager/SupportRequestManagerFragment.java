--- conflicted
+++ resolved
@@ -20,21 +20,11 @@
  * @see com.bumptech.glide.RequestManager
  */
 public class SupportRequestManagerFragment extends Fragment {
-<<<<<<< HEAD
-    private RequestManager requestManager;
-    private final ActivityFragmentLifecycle lifecycle;
-    private final RequestManagerTreeNode requestManagerTreeNode =
-            new SupportFragmentRequestManagerTreeNode();
-    private final HashSet<SupportRequestManagerFragment> childRequestManagerFragments =
-        new HashSet<SupportRequestManagerFragment>();
-    private SupportRequestManagerFragment rootRequestManagerFragment;
-=======
   private final ActivityFragmentLifecycle lifecycle;
   private final RequestManagerTreeNode requestManagerTreeNode =
       new SupportFragmentRequestManagerTreeNode();
   private final HashSet<SupportRequestManagerFragment> childRequestManagerFragments =
       new HashSet<>();
->>>>>>> 7e0f8734
 
   private SupportRequestManagerFragment rootRequestManagerFragment;
   private RequestManager requestManager;
@@ -121,83 +111,6 @@
     return false;
   }
 
-<<<<<<< HEAD
-    /**
-     * Returns the {@link RequestManagerTreeNode} that provides tree traversal methods relative to the associated
-     * {@link RequestManager}.
-     */
-    public RequestManagerTreeNode getRequestManagerTreeNode() {
-        return requestManagerTreeNode;
-    }
-
-    private void addChildRequestManagerFragment(SupportRequestManagerFragment child) {
-        childRequestManagerFragments.add(child);
-    }
-
-    private void removeChildRequestManagerFragment(SupportRequestManagerFragment child) {
-        childRequestManagerFragments.remove(child);
-    }
-
-    /**
-     * Returns the set of fragments that this RequestManagerFragment's parent is a parent to. (i.e. our parent is
-     * the fragment that we are annotating).
-     */
-    public Set<SupportRequestManagerFragment> getDescendantRequestManagerFragments() {
-        if (rootRequestManagerFragment == null) {
-            return Collections.emptySet();
-        } else if (rootRequestManagerFragment == this) {
-            return Collections.unmodifiableSet(childRequestManagerFragments);
-        } else {
-            HashSet<SupportRequestManagerFragment> descendants =
-                new HashSet<SupportRequestManagerFragment>();
-            for (SupportRequestManagerFragment fragment
-                : rootRequestManagerFragment.getDescendantRequestManagerFragments()) {
-                if (isDescendant(fragment.getParentFragment())) {
-                    descendants.add(fragment);
-                }
-            }
-            return Collections.unmodifiableSet(descendants);
-        }
-    }
-
-    /**
-     * Returns true if the fragment is a descendant of our parent.
-     */
-    private boolean isDescendant(Fragment fragment) {
-        Fragment root = this.getParentFragment();
-        while (fragment.getParentFragment() != null) {
-            if (fragment.getParentFragment() == root) {
-                return true;
-            }
-            fragment = fragment.getParentFragment();
-        }
-        return false;
-    }
-
-    @Override
-    public void onAttach(Activity activity) {
-        super.onAttach(activity);
-        rootRequestManagerFragment = RequestManagerRetriever.get()
-                .getSupportRequestManagerFragment(getActivity().getSupportFragmentManager());
-        if (rootRequestManagerFragment != this) {
-            rootRequestManagerFragment.addChildRequestManagerFragment(this);
-        }
-    }
-
-    @Override
-    public void onDetach() {
-        super.onDetach();
-        if (rootRequestManagerFragment != null) {
-            rootRequestManagerFragment.removeChildRequestManagerFragment(this);
-            rootRequestManagerFragment = null;
-        }
-    }
-
-    @Override
-    public void onStart() {
-        super.onStart();
-        lifecycle.onStart();
-=======
   @Override
   public void onAttach(Activity activity) {
     super.onAttach(activity);
@@ -205,7 +118,6 @@
         .getSupportRequestManagerFragment(getActivity().getSupportFragmentManager());
     if (rootRequestManagerFragment != this) {
       rootRequestManagerFragment.addChildRequestManagerFragment(this);
->>>>>>> 7e0f8734
     }
   }
 
@@ -259,22 +171,5 @@
       }
       return descendants;
     }
-<<<<<<< HEAD
-
-    private class SupportFragmentRequestManagerTreeNode implements RequestManagerTreeNode {
-        @Override
-        public Set<RequestManager> getDescendants() {
-            Set<SupportRequestManagerFragment> descendantFragments = getDescendantRequestManagerFragments();
-            HashSet<RequestManager> descendants = new HashSet<RequestManager>(descendantFragments.size());
-            for (SupportRequestManagerFragment fragment : descendantFragments) {
-                if (fragment.getRequestManager() != null) {
-                    descendants.add(fragment.getRequestManager());
-                }
-            }
-            return descendants;
-        }
-    }
-=======
   }
->>>>>>> 7e0f8734
 }